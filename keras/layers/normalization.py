from ..layers.core import Layer
from ..utils.theano_utils import shared_zeros
from .. import initializations

import theano.tensor as T

class BatchNormalization(Layer):
    '''
        Reference: 
            Batch Normalization: Accelerating Deep Network Training by Reducing Internal Covariate Shift
                http://arxiv.org/pdf/1502.03167v3.pdf

            mode: 0 -> featurewise normalization
                  1 -> samplewise normalization (may sometimes outperform featurewise mode)
    '''
<<<<<<< HEAD
    def __init__(self, input_shape, epsilon=1e-6, weights=None):
        super(BatchNormalization,self).__init__()
=======
    def __init__(self, input_shape, epsilon=1e-6, mode=0, weights=None):
>>>>>>> 54691f9b
        self.init = initializations.get("uniform")
        self.input_shape = input_shape
        self.epsilon = epsilon
        self.mode = mode

        self.gamma = self.init((self.input_shape))
        self.beta = shared_zeros(self.input_shape)

        self.params = [self.gamma, self.beta]
        if weights is not None:
            self.set_weights(weights)

    def output(self, train):
        X = self.get_input(train)

        if self.mode == 0:
            m = X.mean(axis=0)
            # manual computation of std to prevent NaNs
            std = T.mean((X-m)**2 + self.epsilon, axis=0) ** 0.5
            X_normed = (X - m) / (std + self.epsilon)

        elif self.mode == 1:
            m = X.mean(axis=-1, keepdims=True)
            std = X.std(axis=-1, keepdims=True)
            X_normed = (X - m) / (std + self.epsilon)

        out = self.gamma * X_normed + self.beta
        return out

    def get_config(self):
        return {"name":self.__class__.__name__,
            "input_shape":self.input_shape,
            "epsilon":self.epsilon,
            "mode":self.mode}<|MERGE_RESOLUTION|>--- conflicted
+++ resolved
@@ -13,12 +13,8 @@
             mode: 0 -> featurewise normalization
                   1 -> samplewise normalization (may sometimes outperform featurewise mode)
     '''
-<<<<<<< HEAD
-    def __init__(self, input_shape, epsilon=1e-6, weights=None):
+    def __init__(self, input_shape, epsilon=1e-6, mode=0, weights=None):
         super(BatchNormalization,self).__init__()
-=======
-    def __init__(self, input_shape, epsilon=1e-6, mode=0, weights=None):
->>>>>>> 54691f9b
         self.init = initializations.get("uniform")
         self.input_shape = input_shape
         self.epsilon = epsilon
